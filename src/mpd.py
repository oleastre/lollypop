--- conflicted
+++ resolved
@@ -173,28 +173,10 @@
             genre_id = Lp.genres.get_id(genre)
         if artist is not None:
             artist_id = Lp.artists.get_id(artist)
-<<<<<<< HEAD
+
         (songs, playtime) = self._mpddb.count(album, artist_id,
                                               genre_id, year)
         msg = "songs: %s\nplaytime: %s\n" % (songs, playtime)
-        if list_ok:
-            msg += "list_OK\n"
-=======
-        albums = []
-        if album is None and artist_id is not None:
-            albums = Lp.albums.get_ids(artist_id, genre_id)
-        else:
-            albums = self._mpddb.get_albums_ids_for(album, artist_id,
-                                                    genre_id, year)
-
-        for album_id in albums:
-            for disc in Lp.albums.get_discs(album_id, None):
-                count += Lp.albums.get_count_for_disc(album_id, None, disc)
-                playtime += Lp.albums.get_duration_for_disc(album_id,
-                                                            None,
-                                                            disc)
-        msg = "songs: %s\nplaytime: %s\n" % (count, playtime)
->>>>>>> 0c16727d
         self._send_msg(msg, list_ok)
 
     def _currentsong(self, args_array, list_ok):
