--- conflicted
+++ resolved
@@ -72,23 +72,18 @@
                 return translate_artist_name(v[0])
             return _("Unknown")
 
-<<<<<<< HEAD
-    def get_names(self, sql=None):
+    def get_names(self):
         """
             Get artist names
             @return Artists as [str]
         """
-        if not sql:
-            sql = Lp.sql
-        result = sql.execute("SELECT name\
-                             FROM artists\
-                             ORDER BY name COLLATE NOCASE")
-        return list(itertools.chain(*result))
-
-    def get_albums(self, artist_id, sql=None):
-=======
+        with SqlCursor(Lp.db) as sql:
+            result = sql.execute("SELECT name\
+                                 FROM artists\
+                                 ORDER BY name COLLATE NOCASE")
+            return list(itertools.chain(*result))
+
     def get_albums(self, artist_id):
->>>>>>> f3a14c2f
         """
             Get all availables albums for artist
             @return Array of id as int
@@ -123,42 +118,6 @@
             @param Filter genre id as int
             @return Array of (artist id as int, artist name as string)
         """
-<<<<<<< HEAD
-        if not sql:
-            sql = Lp.sql
-        result = []
-        if genre_id == Type.ALL or genre_id is None:
-            # Only artist that really have an album
-            result = sql.execute("SELECT DISTINCT artists.rowid, artists.name\
-                                  FROM artists, albums\
-                                  WHERE albums.artist_id = artists.rowid\
-                                  ORDER BY artists.name COLLATE NOCASE")
-        else:
-            result = sql.execute("SELECT DISTINCT artists.rowid, artists.name\
-                                  FROM artists, albums, album_genres\
-                                  WHERE artists.rowid == albums.artist_id\
-                                  AND album_genres.genre_id=?\
-                                  AND album_genres.album_id=albums.rowid\
-                                  ORDER BY artists.name\
-                                  COLLATE NOCASE", (genre_id,))
-        return [(row[0], translate_artist_name(row[1])) for row in result]
-
-    def count(self, sql=None):
-        """
-            Count artists
-            @return int
-        """
-        if not sql:
-            sql = Lp.sql
-
-        result = sql.execute("SELECT COUNT(*) from artists")
-        v = result.fetchone()
-        if v is not None:
-            return v[0]
-        return 0
-
-    def exists(self, artist_id, sql=None):
-=======
         with SqlCursor(Lp.db) as sql:
             result = []
             if genre_id == Type.ALL or genre_id is None:
@@ -179,8 +138,19 @@
                                       COLLATE NOCASE", (genre_id,))
             return [(row[0], translate_artist_name(row[1])) for row in result]
 
+    def count(self):
+        """
+            Count artists
+            @return int
+        """
+        with SqlCursor(Lp.db) as sql:
+            result = sql.execute("SELECT COUNT(*) from artists")
+            v = result.fetchone()
+            if v is not None:
+                return v[0]
+            return 0
+
     def exists(self, artist_id):
->>>>>>> f3a14c2f
         """
             Return True if artist exist
             @param artist id as int
