--- conflicted
+++ resolved
@@ -362,27 +362,20 @@
                 return v[0] == 0
             return True
 
-<<<<<<< HEAD
-        return True
-
-    def count(self, sql=None):
+    def count(self):
         """
             Count albums
             @return int
         """
-        if not sql:
-            sql = Lp.sql
-
-        result = sql.execute("SELECT COUNT(*) from tracks")
-        v = result.fetchone()
-        if v is not None:
-            return v[0]
-        return 0
-
-    def get_as_non_album_artist(self, artist_id, sql=None):
-=======
+        with SqlCursor(Lp.db) as sql:
+            result = sql.execute("SELECT COUNT(*) from tracks")
+            v = result.fetchone()
+            if v is not None:
+                return v[0]
+            return 0
+
     def get_as_non_album_artist(self, artist_id):
->>>>>>> f3a14c2f
+
         """
             Get tracks for artist_id where artist_id isn't main artist
             @param artist id as int
