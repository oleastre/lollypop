#!/usr/bin/python
# Copyright (c) 2014-2015 Cedric Bellegarde <cedric.bellegarde@adishatz.org>
# This program is free software: you can redistribute it and/or modify
# it under the terms of the GNU General Public License as published by
# the Free Software Foundation, either version 3 of the License, or
# (at your option) any later version.
# This program is distributed in the hope that it will be useful,
# but WITHOUT ANY WARRANTY; without even the implied warranty of
# MERCHANTABILITY or FITNESS FOR A PARTICULAR PURPOSE. See the
# GNU General Public License for more details.
# You should have received a copy of the GNU General Public License
# along with this program. If not, see <http://www.gnu.org/licenses/>.

from gi.repository import Gtk, Gdk, GLib
from _thread import start_new_thread
from gettext import gettext as _
import os

from lollypop.define import Objects, Navigation
from lollypop.playlist_widgets import PlaylistsManagerWidget,\
                                      PlaylistEditWidget,\
                                      PlaylistWidget
from lollypop.devicemanager import DeviceManagerWidget
from lollypop.album_widgets import AlbumDetailedWidget, AlbumWidget
from lollypop.utils import translate_artist_name

# Container for a view
class ViewContainer(Gtk.Stack):
    def __init__(self, duration):
        Gtk.Stack.__init__(self)
        self._duration = duration
        # Don't pass resize request to parent
        self.set_resize_mode(Gtk.ResizeMode.QUEUE)
        self.set_transition_duration(duration)
        self.set_transition_type(Gtk.StackTransitionType.CROSSFADE)

    """
        Clean old views
        @param view as new View
    """
    def clean_old_views(self, view):
        for child in self.get_children():
            if child != view and not isinstance(child, DeviceView):
                child.stop()
                # Delayed destroy as we may have an animation running
                # Gtk.StackTransitionType.CROSSFADE
                GLib.timeout_add(self._duration,
                                 self._delayedclean_view,
                                 child)

#######################
# PRIVATE             #
#######################
    """
        Clean view
        @param valid view as View
    """
    def _delayedclean_view(self, view):
        view.remove_signals()
        view.destroy()


# Generic view
class View(Gtk.Grid):

    def __init__(self):
        Gtk.Grid.__init__(self)
        self.set_property("orientation", Gtk.Orientation.VERTICAL)
        self.set_border_width(0)
        self._current_signal = Objects.player.connect("current-changed",
                                                      self._on_current_changed)
        self._cover_signal = Objects.player.connect("cover-changed",
                                                    self._on_cover_changed)
        # Stop populate thread
        self._stop = False

        self._scrolledWindow = Gtk.ScrolledWindow()
        self._scrolledWindow.set_policy(Gtk.PolicyType.AUTOMATIC,
                                        Gtk.PolicyType.AUTOMATIC)

        self._scrolledWindow.show()
        self._viewport = Gtk.Viewport()
        #self._viewport.set_property("valign", Gtk.Align.START)
        self._scrolledWindow.add(self._viewport)
        self._viewport.show()

    """
        Remove signals on player object
    """
    def remove_signals(self):
        if self._current_signal:
            Objects.player.disconnect(self._current_signal)
            self._current_signal = None
        if self._cover_signal:
            Objects.player.disconnect(self._cover_signal)
            self._cover_signal = None


#######################
# PRIVATE             #
#######################
    """
        Current song changed
        Update context and content
        @param player as Player
    """
    def _on_current_changed(self, player):
        self._update_content(player)
        self._update_context(player)

    """
        Update album cover in view
        Do nothing here
    """
    def _on_cover_changed(self, widget, album_id):
        pass

    """
        Update content view
        Do nothing here
    """
    def _update_content(self, player):
        pass

    """
        Update context view
        Do nothing here
    """
    def _update_context(self, player):
        pass

    """
        Stop populate thread
    """
    def stop(self):
        self._stop = True


# Artist view is a vertical grid with album songs widgets
class ArtistView(View):
    """
        Init ArtistView ui with a scrolled grid of AlbumDetailedWidget
        @param artist id as int
        @param show_artist_details as bool
    """
    def __init__(self, artist_id, show_artist_details):
        View.__init__(self)
        self._artist_id = artist_id
        self._signal_id = None

        if show_artist_details:
            builder = Gtk.Builder()
            builder.add_from_resource('/org/gnome/Lollypop/ArtistView.ui')
            self.attach(builder.get_object('ArtistView'),0, 0, 1, 1)
            artist_name = Objects.artists.get_name(artist_id)
            artist_name = translate_artist_name(artist_name)
            builder.get_object('artist').set_label(artist_name)

        self._show_menu = show_artist_details

        self._albumbox = Gtk.Grid()
        self._albumbox.set_property("orientation", Gtk.Orientation.VERTICAL)
        self._albumbox.show()

        self._scrolledWindow.set_property('expand', True)
        self._viewport.add(self._albumbox)
        self.add(self._scrolledWindow)

    """
        Populate the view, can be threaded
        @param navigation id as int
    """
    def populate(self, navigation_id):
        sql = Objects.db.get_cursor()
        if self._artist_id == Navigation.COMPILATIONS:
            albums = Objects.albums.get_compilations(navigation_id,
                                                     sql)
        elif navigation_id == Navigation.ALL:
            albums = Objects.albums.get_ids(self._artist_id,
                                            None,
                                            sql)
        else:
            albums = Objects.albums.get_ids(self._artist_id,
                                            navigation_id,
                                            sql)
        GLib.idle_add(self._add_albums, albums, navigation_id)
        sql.close()

    """
        Stop populating
    """
    def stop(self):
        View.stop(self)
        for child in self._albumbox.get_children():
            child.stop()
            child.destroy()
#######################
# PRIVATE             #
#######################
    """
        Update album cover in view
        @param album id as int
    """
    def _on_cover_changed(self, widget, album_id):
        for widget in self._albumbox.get_children():
            widget.update_cover(album_id)

    """
        Update the content view
        @param player as Player
    """
    def _update_content(self, player):
        if self._albumbox:
            for widget in self._albumbox.get_children():
                widget.update_playing_track(player.current.id)

    """
        Pop an album and add it to the view,
        repeat operation until album list is empty
        @param [album ids as int]
        @param genre id as int
    """
    def _add_albums(self, albums, genre_id):
        size_group = Gtk.SizeGroup(mode=Gtk.SizeGroupMode.HORIZONTAL)
        if len(albums) > 0 and not self._stop:
            widget = AlbumDetailedWidget(albums.pop(0),
                                         genre_id,
                                         self._show_menu,
                                         size_group)
            widget.show()
            start_new_thread(widget.populate, ())
            self._albumbox.add(widget)
            if widget.eventbox:
                window = widget.eventbox.get_window()
                if window:
                    window.set_cursor(Gdk.Cursor(Gdk.CursorType.HAND1))
            GLib.idle_add(self._add_albums, albums,
                          genre_id, priority=GLib.PRIORITY_LOW)
        else:
            self._stop = False


# Album contextual view
class AlbumContextView(View):
    """
        Init context
        @param main view widget
    """
    def __init__(self, widget):
        View.__init__(self)
        self._viewport.add(widget)
        self._viewport.show()
        self._scrolledWindow.set_min_content_height(250)
        self._scrolledWindow.show()
        self.add(self._scrolledWindow)


# Album view is a flowbox of albums widgets with album name and artist name
class AlbumView(View):
    """
        Init album view ui with a scrolled flow box and a scrolled context view
        @param navigation id as int
    """
    def __init__(self, navigation_id):
        View.__init__(self)
        self._album_id = None
        self._genre_id = navigation_id
        self._albumsongs = None
        self._context_widget = None

        self._albumbox = Gtk.FlowBox()
        self._albumbox.set_selection_mode(Gtk.SelectionMode.NONE)
        self._albumbox.connect("child-activated", self._on_album_activated)
        self._albumbox.set_max_children_per_line(100)
        self._albumbox.show()

        self._viewport.set_property("valign", Gtk.Align.START)
        self._viewport.add(self._albumbox)
        self._scrolledWindow.set_property('expand', True)

<<<<<<< HEAD
        self._context = ViewContainer(500)
=======
        self._revealer = Gtk.Revealer()
        self._revealer.set_transition_duration(500)
        self._revealer.show()

        self._stack = Gtk.Stack()
        self._stack.show()
        self._stack.set_transition_duration(500)
        self._stack.set_transition_type(Gtk.StackTransitionType.CROSSFADE)
>>>>>>> 71dbeb16

        separator = Gtk.Separator()
        separator.show()
        
        self.add(self._scrolledWindow)
        self.add(separator)
<<<<<<< HEAD
        self.add(self._context)
=======
        self.add(self._revealer)
        self._revealer.add(self._stack)
        self.show()
>>>>>>> 71dbeb16

    """
        Populate albums, thread safe
        @param navigation id as int
    """
    def populate(self, navigation_id):
        sql = Objects.db.get_cursor()
        if self._genre_id == Navigation.ALL:
            albums = Objects.albums.get_ids(None, None, sql)
        elif self._genre_id == Navigation.POPULARS:
            albums = Objects.albums.get_populars(sql)
        elif self._genre_id == Navigation.COMPILATIONS:
            albums = Objects.albums.get_compilations(navigation_id,
                                                     sql)
        else:
            albums = Objects.albums.get_ids(None, self._genre_id, sql)
        GLib.idle_add(self._add_albums, albums)
        sql.close()

#######################
# PRIVATE             #
#######################
    """
        Update album cover in view
        @param widget as unused, album id as int
    """
    def _on_cover_changed(self, widget, album_id):
        if self._context_widget:
            self._context_widget.update_cover(album_id)
        for child in self._albumbox.get_children():
            for widget in child.get_children():
                widget.update_cover(album_id)

    """
        Update the context view
        @param player as Player
    """
    def _update_context(self, player):
        if self._context_widget:
            self._context_widget.update_playing_track(player.current.id)

    """
        populate context view
        @param album id as int
    """
    def _populate_context(self, album_id):
        size_group = Gtk.SizeGroup(mode=Gtk.SizeGroupMode.HORIZONTAL)
        self._context_widget = AlbumDetailedWidget(album_id,
                                                   self._genre_id,
                                                   True,
                                                   size_group)
        start_new_thread(self._context_widget.populate, ())
        self._context_widget.show()
        view = AlbumContextView(self._context_widget)
        view.show()
        self._context.add(view)
        self._context.set_visible_child(view)
        self._context.clean_old_views(view)

    """
        Show Context view for activated album
        @param flowbox, children
    """
    def _on_album_activated(self, flowbox, child):
        if self._album_id == child.get_child().get_id():
            if Objects.settings.get_value('auto-play'):
                Objects.player.play_album(self._album_id)
            else:
                self._album_id = None
<<<<<<< HEAD
                self._context.hide()
        else:
            self._album_id = child.get_child().get_id()
            self._populate_context(self._album_id)
            self._context.show()
=======
                self._revealer.set_reveal_child(False)
        else:
            self._album_id = child.get_child().get_id()
            self._populate_context(self._album_id)
            self._revealer.set_reveal_child(True)
>>>>>>> 71dbeb16
            self._context_widget.eventbox.get_window().set_cursor(
                                            Gdk.Cursor(Gdk.CursorType.HAND1))

    """
        Pop an album and add it to the view,
        repeat operation until album list is empty
        @param [album ids as int]
    """
    def _add_albums(self, albums):
        if len(albums) > 0 and not self._stop:
            widget = AlbumWidget(albums.pop(0))
            widget.show()
            self._albumbox.insert(widget, -1)
            GLib.idle_add(self._add_albums, albums, priority=GLib.PRIORITY_LOW)
        else:
            self._stop = False


# Playlist view is a vertical grid with album's covers
class PlaylistView(View):
    """
        Init PlaylistView ui with a scrolled grid of PlaylistWidgets
        @param playlist name as str
    """
    def __init__(self, playlist_name, parent):
        View.__init__(self)
        self._playlist_name = playlist_name
        self._signal_id = None

        builder = Gtk.Builder()
        builder.add_from_resource('/org/gnome/Lollypop/PlaylistView.ui')
        builder.get_object('title').set_label(playlist_name)
        builder.connect_signals(self)

        self._edit_btn = builder.get_object('edit_btn')
        self._back_btn = builder.get_object('back_btn')
        self._title = builder.get_object('title')

        self._playlist_widget = PlaylistWidget(playlist_name)
        self._playlist_widget.show()

        self.add(builder.get_object('PlaylistView'))
        self._viewport.add(self._playlist_widget)
        self._scrolledWindow.set_property('expand', True)
        self.add(self._scrolledWindow)

    """
        Populate view with tracks from playlist
        Thread safe
    """
    def populate(self):
        sql = Objects.db.get_cursor()
        tracks = Objects.playlists.get_tracks_id(self._playlist_name, sql)
        mid_tracks = int(0.5+len(tracks)/2)
        self._playlist_widget.populate_list_one(tracks[:mid_tracks],
                                                1)
        self._playlist_widget.populate_list_two(tracks[mid_tracks:],
                                                mid_tracks + 1)

    """
        Return playlist name
        @return name as str
    """
    def get_name(self):
        return self._playlist_name

    """
        Do show, connect signals
    """
    def do_show(self):
        self._signal_id = Objects.playlists.connect("playlist-changed",
                                                    self._update_view)
        View.do_show(self)

    """
        Do hide, disconnect signals
    """
    def do_hide(self):
        if self._signal_id:
            Objects.playlists.disconnect(self._signal_id)
            self._signal_id = None
        View.do_hide(self)

#######################
# PRIVATE             #
#######################
    """
        Update tracks widgets
        @param manager as PlaylistsManager
        @param playlist name as str
    """
    def _update_view(self, manager, playlist_name):
        if playlist_name == self._playlist_name:
            self._playlist_widget.clear()
            start_new_thread(self.populate, ())

    """
        Edit playlist
        @param button as Gtk.Button
        @param playlist name as str
    """
    def _on_edit_btn_clicked(self, button):
        Objects.window.show_playlist_editor(self._playlist_name)

    """
        Update the content view
        @param player as Player
    """
    def _update_content(self, player):
        self._playlist_widget.update_playing_track(player.current.id)


# Playlist view used to manage playlists
class PlaylistManageView(View):
    """
         @param object id as int
         @param genre id as int
         @param is album as bool
         @param width as int
    """
    def __init__(self, object_id, genre_id, is_album, width):
        View.__init__(self)
        builder = Gtk.Builder()
        builder.add_from_resource('/org/gnome/Lollypop/PlaylistsManagerView.ui')
        if object_id != -1:
            builder.get_object('back_btn').show()
        builder.connect_signals(self)
        self._manage_widget = PlaylistsManagerWidget(object_id,
                                                     genre_id,
                                                     is_album)
        self._manage_widget.show()
        self._scrolledWindow.set_property('halign', Gtk.Align.CENTER)
        self._scrolledWindow.set_property('width-request', width)
        self._viewport.add(self._manage_widget)
        self.add(builder.get_object('widget'))
        self.add(self._scrolledWindow)

    def populate(self):
        self._manage_widget.populate()

#######################
# PRIVATE             #
#######################
    """
        Add new playlist
        @param widget as Gtk.Button
    """
    def _on_new_clicked(self, widget):
        self._manage_widget.add_new_playlist()

    """
        Restore previous view
        @param button as Gtk.Button
    """
    def _on_back_btn_clicked(self, button):
        Objects.window.destroy_current_view()

# Playlist view used to edit playlists
class PlaylistEditView(View):
    """
         @param playlist name as str
         @param width as int
    """
    def __init__(self, playlist_name, width):
        View.__init__(self)
        builder = Gtk.Builder()
        builder.add_from_resource('/org/gnome/Lollypop/PlaylistEditView.ui')
        builder.get_object('title').set_label(playlist_name)
        builder.connect_signals(self)
        grid = builder.get_object('widget')
        self.add(grid)
        self._edit_widget = PlaylistEditWidget(playlist_name)
        self._edit_widget.show()
        self._scrolledWindow.set_property('halign', Gtk.Align.CENTER)
        self._scrolledWindow.set_property('width-request', width)
        self._viewport.add(self._edit_widget)
        self.add(self._scrolledWindow)

    def populate(self):
        self._edit_widget.populate()

#######################
# PRIVATE             #
#######################
    """
        Restore previous view
        @param button as Gtk.Button
    """
    def _on_back_btn_clicked(self, button):
        Objects.window.destroy_current_view()


# Playlist synchronisation view
class DeviceView(View):
    """
        @param device as Device
        @param progress as Gtk.ProgressBar
        @param width as int
    """
    def __init__(self, device, progress, width):
        View.__init__(self)
        self._device = device
        self._progress = progress
        builder = Gtk.Builder()
        builder.add_from_resource('/org/gnome/Lollypop/DeviceManagerView.ui')
        self._memory_combo = builder.get_object('memory_combo')
        self._syncing_btn = builder.get_object('sync_btn')
        self._syncing_btn.set_label(_("Synchronize %s") % device.name)
        builder.connect_signals(self)
        grid = builder.get_object('widget')
        self.add(grid)
        self._device_widget = DeviceManagerWidget(device, progress, self)
        self._device_widget.connect('sync-finished', self._on_sync_finished)
        self._device_widget.show()
        self._scrolledWindow.set_property('halign', Gtk.Align.CENTER)
        self._scrolledWindow.set_property('width-request', width)
        self._viewport.add(self._device_widget)
        self.add(self._scrolledWindow)

    def populate(self):
        files = os.listdir(self._device.path)
        GLib.idle_add(self._set_combo_text, files)

    def is_syncing(self):
        return self._device_widget.is_syncing()

#######################
# PRIVATE             #
#######################
    """
        Start synchronisation
        @param widget as Gtk.Button
    """
    def _on_sync_clicked(self, widget):
        if self._device_widget.is_syncing():
            self._device_widget.cancel_sync()
            self._on_sync_finished(None)
        elif not self._progress.is_visible():
            self._memory_combo.hide()
            self._syncing_btn.set_label(_("Cancel synchronization"))
            self._device_widget.sync()

    """
        Restore widgets state
        @param device widget as DeviceManager
    """
    def _on_sync_finished(self, device_widget):
        self._memory_combo.show()
        self._syncing_btn.set_label(_("Synchronize %s") %
                                    self._device.name)
    """
        Update path
        @param combo as Gtk.ComboxText
    """
    def _on_memory_combo_changed(self, combo):
        text = combo.get_active_text()
        path = "%s/%s/Music/%s" % (self._device.path, text, "lollypop")
        try:
            if not os.path.exists(path+"/tracks"):
                self._mkdir(path+"/tracks")
            on_disk_playlists = os.listdir(path)
        except Exception as e:
            print("DeviceManagerWidget::_on_memory_combo_changed: %s" % e)
            on_disk_playlists = []
        self._device_widget.set_playlists(on_disk_playlists, path)
        start_new_thread(self._device_widget.populate, ())

    """
        Set combobox text
        @param text list as [str]
    """
    def _set_combo_text(self, text_list):
        for text in text_list:
            self._memory_combo.append_text(text)
        self._memory_combo.set_active(0)

<|MERGE_RESOLUTION|>--- conflicted
+++ resolved
@@ -278,31 +278,21 @@
         self._viewport.add(self._albumbox)
         self._scrolledWindow.set_property('expand', True)
 
-<<<<<<< HEAD
         self._context = ViewContainer(500)
-=======
+
         self._revealer = Gtk.Revealer()
         self._revealer.set_transition_duration(500)
+        self._revealer.add(self._context)
         self._revealer.show()
-
-        self._stack = Gtk.Stack()
-        self._stack.show()
-        self._stack.set_transition_duration(500)
-        self._stack.set_transition_type(Gtk.StackTransitionType.CROSSFADE)
->>>>>>> 71dbeb16
 
         separator = Gtk.Separator()
         separator.show()
         
         self.add(self._scrolledWindow)
         self.add(separator)
-<<<<<<< HEAD
-        self.add(self._context)
-=======
         self.add(self._revealer)
-        self._revealer.add(self._stack)
+
         self.show()
->>>>>>> 71dbeb16
 
     """
         Populate albums, thread safe
@@ -372,19 +362,12 @@
                 Objects.player.play_album(self._album_id)
             else:
                 self._album_id = None
-<<<<<<< HEAD
-                self._context.hide()
+                self._revealer.set_reveal_child(False)
         else:
             self._album_id = child.get_child().get_id()
             self._populate_context(self._album_id)
             self._context.show()
-=======
-                self._revealer.set_reveal_child(False)
-        else:
-            self._album_id = child.get_child().get_id()
-            self._populate_context(self._album_id)
             self._revealer.set_reveal_child(True)
->>>>>>> 71dbeb16
             self._context_widget.eventbox.get_window().set_cursor(
                                             Gdk.Cursor(Gdk.CursorType.HAND1))
 
