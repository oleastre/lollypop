# Copyright (c) 2014-2015 Cedric Bellegarde <cedric.bellegarde@adishatz.org>
# This program is free software: you can redistribute it and/or modify
# it under the terms of the GNU General Public License as published by
# the Free Software Foundation, either version 3 of the License, or
# (at your option) any later version.
# This program is distributed in the hope that it will be useful,
# but WITHOUT ANY WARRANTY; without even the implied warranty of
# MERCHANTABILITY or FITNESS FOR A PARTICULAR PURPOSE. See the
# GNU General Public License for more details.
# You should have received a copy of the GNU General Public License
# along with this program. If not, see <http://www.gnu.org/licenses/>.

from gettext import gettext as _
import itertools

from lollypop.sqlcursor import SqlCursor
from lollypop.define import Lp


class GenresDatabase:
    """
        Genres database helper
    """

    def __init__(self):
        """
            Init genres database object
        """
        pass

    def add(self, name):
        """
            Add a new genre to database
            @param Name as string
            @return inserted rowid as int
            @warning: commit needed
        """
        with SqlCursor(Lp.db) as sql:
            result = sql.execute("INSERT INTO genres (name) VALUES (?)",
                                 (name,))
            return result.lastrowid

    def get_id(self, name):
        """
            Get genre id for name
            @param name as string
            @return genre id as int
        """
        with SqlCursor(Lp.db) as sql:
            result = sql.execute("SELECT rowid FROM genres\
                                  WHERE name=?", (name,))
            v = result.fetchone()
            if v is not None:
                return v[0]
            return None

    def get_name(self, genre_id):
        """
            Get genre name for genre id
            @param string
            @return int
        """
        with SqlCursor(Lp.db) as sql:
            result = sql.execute("SELECT name FROM genres\
                                  WHERE rowid=?", (genre_id,))
            v = result.fetchone()
            if v is not None:
                return v[0]
            return _("Unknown")

<<<<<<< HEAD
    def get_names(self, sql=None):
        """
            Get genre name for genre id
            @return genres as [str]
        """
        if not sql:
            sql = Lp.sql
        result = sql.execute("SELECT name\
                             FROM genres\
                             ORDER BY name COLLATE NOCASE")
        return list(itertools.chain(*result))

    def get_albums(self, genre_id, sql=None):
=======
    def get_albums(self, genre_id):
>>>>>>> f3a14c2f
        """
            Get all availables albums  for genres
            @return Array of id as int
        """
        with SqlCursor(Lp.db) as sql:
            result = sql.execute("SELECT albums.rowid\
                                 FROM albums, album_genres\
                                 WHERE album_genres.genre_id=?\
                                 AND album_genres.album_id=albums.rowid",
                                 (genre_id,))
            return list(itertools.chain(*result))

    def get(self):
        """
            Get all availables genres
            @return [(id as int, name as string)]
        """
        with SqlCursor(Lp.db) as sql:
            result = sql.execute("SELECT rowid, name FROM genres\
                                  ORDER BY name COLLATE NOCASE")
            return list(result)

    def get_ids(self):
        """
            Get all availables genres ids
            @return [id as int]
        """
        with SqlCursor(Lp.db) as sql:
            result = sql.execute("SELECT rowid FROM genres\
                                  ORDER BY name COLLATE NOCASE")
            return list(itertools.chain(*result))

    def clean(self, genre_id):
        """
            Clean database for genre id
            @param genre id as int
            @warning commit needed
        """
        with SqlCursor(Lp.db) as sql:
            result = sql.execute("SELECT track_id from track_genres\
                                 WHERE genre_id=?\
                                 LIMIT 1", (genre_id,))
            v = result.fetchone()
            if not v:
                sql.execute("DELETE FROM genres WHERE rowid=?", (genre_id,))<|MERGE_RESOLUTION|>--- conflicted
+++ resolved
@@ -68,23 +68,18 @@
                 return v[0]
             return _("Unknown")
 
-<<<<<<< HEAD
-    def get_names(self, sql=None):
+    def get_names(self):
         """
             Get genre name for genre id
             @return genres as [str]
         """
-        if not sql:
-            sql = Lp.sql
-        result = sql.execute("SELECT name\
-                             FROM genres\
-                             ORDER BY name COLLATE NOCASE")
-        return list(itertools.chain(*result))
+        with SqlCursor(Lp.db) as sql:
+            result = sql.execute("SELECT name\
+                                 FROM genres\
+                                 ORDER BY name COLLATE NOCASE")
+            return list(itertools.chain(*result))
 
-    def get_albums(self, genre_id, sql=None):
-=======
     def get_albums(self, genre_id):
->>>>>>> f3a14c2f
         """
             Get all availables albums  for genres
             @return Array of id as int
