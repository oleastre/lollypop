--- conflicted
+++ resolved
@@ -164,21 +164,14 @@
         self._album = self._builder.get_object('album')
         Row.__init__(self)
 
-<<<<<<< HEAD
-=======
-    """
-        Store current object id and object
-        @param object id as int
-    """
     def set_object_id(self, object_id):
+        """
+            Store current object id and object
+            @param object id as int
+        """
         Row.set_object_id(self, object_id)
         self._object = Album(self._object_id)
 
-    """
-        Show header
-        @param show as bool
-    """
->>>>>>> 20c43737
     def show_header(self, show):
         """
             Show header
@@ -224,20 +217,14 @@
         self._menu_btn = self._builder.get_object('menu')
         Row.__init__(self)
 
-<<<<<<< HEAD
-=======
-    """
-        Store current object id and object
-        @param object id as int
-    """
     def set_object_id(self, object_id):
+        """
+            Store current object id and object
+            @param object id as int
+        """
         Row.set_object_id(self, object_id)
         self._object = Track(self._object_id)
 
-    """
-        Show menu
-    """
->>>>>>> 20c43737
     def show_menu(self, show):
         """
             Show menu
